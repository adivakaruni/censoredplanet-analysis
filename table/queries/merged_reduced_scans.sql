# Copyright 2020 Jigsaw Operations LLC
#
# Licensed under the Apache License, Version 2.0 (the "License");
# you may not use this file except in compliance with the License.
# You may obtain a copy of the License at
#
#      http://www.apache.org/licenses/LICENSE-2.0
#
# Unless required by applicable law or agreed to in writing, software
# distributed under the License is distributed on an "AS IS" BASIS,
# WITHOUT WARRANTIES OR CONDITIONS OF ANY KIND, either express or implied.
# See the License for the specific language governing permissions and
# limitations under the License.

<<<<<<< HEAD
CREATE TEMP FUNCTION CleanError(error STRING) AS (
  REGEXP_REPLACE(REGEXP_REPLACE(REGEXP_REPLACE(REGEXP_REPLACE(REGEXP_REPLACE(
    IF(error = "", "null", IFNULL(error, "null")),
    "[0-9]+\\.[0-9]+\\.[0-9]+\\.[0-9]+", "[IP]"),
    "\\[IP\\]:[0-9]+", "[IP]:[PORT]"),
    "length [0-9]+", "length [LENGTH]"),
    "port\\.[0-9]+", "port.[PORT]"),
    "\"Port\": [0-9]+", "\"Port\": [PORT]")
=======
# Extract the code from recieved_status and return the outcome with that status appended.
# ex:
# content/status_mismatch
# or
# content/status_mismatch:403
CREATE TEMP FUNCTION StatusMismatch(received_status STRING) AS (
  CASE
    WHEN received_status IS NULL OR received_status = "" THEN "content/status_mismatch"
    ELSE CONCAT("content/status_mismatch:", SUBSTR(received_status, 0, 3))
  END
>>>>>>> f5e65ad9
);

# Classify all errors into a small set of enums
#
# Input is a nullable error string from the raw data
# Source is one of "ECHO", "DISCARD, "HTTP", "HTTPS"
#
# Output is a string of the format "stage/outcome"
# Documentation of this enum is at
# https://github.com/censoredplanet/censoredplanet-analysis/blob/master/docs/tables.md#outcome-classification
CREATE TEMP FUNCTION ClassifyError(error STRING,
                                   source STRING,
                                   received_status STRING,
                                   template_match BOOL,
                                   blockpage_match BOOL,
                                   blockpage_id STRING,
                                   server_header STRING) AS (
  CASE
    WHEN blockpage_match THEN CONCAT("content/blockpage:", blockpage_id)

    # Trust headers from from Akamai servers.
    WHEN (server_header = 'AkamaiGHost') OR (server_header = 'GHost') THEN "expected/trusted_host:akamai"

    # Content mismatch for hyperquack v2 which didn't write
    # content verification failures in the error field from 2021-04-26 to 2021-07-21
    WHEN (NOT template_match AND (error IS NULL OR error = "")) THEN "content/mismatch"

    # Success
    WHEN (error IS NULL OR error = "") THEN "expected/match"

    # System failures
    WHEN ENDS_WITH(error, "address already in use") THEN "setup/system_failure"
    WHEN ENDS_WITH(error, "protocol error") THEN "setup/system_failure"
    WHEN ENDS_WITH(error, "protocol not available") THEN "setup/system_failure" # ipv4 vs 6 error
    WHEN ENDS_WITH(error, "too many open files") THEN "setup/system_failure"

    # Dial failures
    WHEN ENDS_WITH(error, "network is unreachable") THEN "dial/ip.network_unreachable"
    WHEN ENDS_WITH(error, "no route to host") THEN "dial/ip.host_no_route"
    WHEN ENDS_WITH(error, "connection refused") THEN "dial/tcp.refused"
    WHEN ENDS_WITH(error, "context deadline exceeded") THEN "dial/timeout"
    WHEN ENDS_WITH(error, "connect: connection timed out") THEN "dial/timeout"
    WHEN STARTS_WITH(error, "connection reset by peer") THEN "dial/tcp.reset" #no read: or write: prefix in error
    WHEN ENDS_WITH(error, "connect: connection reset by peer") THEN "dial/tcp.reset"
    WHEN ENDS_WITH(error, "getsockopt: connection reset by peer") THEN "dial/tcp.reset"

    # TLS failures
    WHEN REGEXP_CONTAINS(error, "tls:") THEN "tls/tls.failed"
    WHEN REGEXP_CONTAINS(error, "remote error:") THEN "tls/tls.failed"
    WHEN REGEXP_CONTAINS(error, "local error:") THEN "tls/tls.failed"
    WHEN ENDS_WITH(error, "readLoopPeekFailLocked: <nil>") THEN "tls/tls.failed"
    WHEN ENDS_WITH(error, "missing ServerKeyExchange message") THEN "tls/tls.failed"
    WHEN ENDS_WITH(error, "no mutual cipher suite") THEN "tls/tls.failed"
    WHEN REGEXP_CONTAINS(error, "TLS handshake timeout") THEN "tls/timeout"

    # Write failures
    WHEN ENDS_WITH(error, "write: connection reset by peer") THEN "write/tcp.reset"
    WHEN ENDS_WITH(error, "write: broken pipe") THEN "write/system"

    # Read failures
    WHEN REGEXP_CONTAINS(error, "request canceled") THEN "read/timeout"
    WHEN ENDS_WITH(error, "i/o timeout") THEN "read/timeout"
    WHEN ENDS_WITH(error, "shutdown: transport endpoint is not connected") THEN "read/system"
    # TODO: for HTTPS this error could potentially also be SNI blocking in the tls stage
    # find a way to diffentiate this case.
    WHEN REGEXP_CONTAINS(error, "read: connection reset by peer") THEN "read/tcp.reset"

    # HTTP content verification failures
    WHEN (source != "ECHO" AND REGEXP_CONTAINS(error, "unexpected EOF")) THEN "read/http.truncated_response"
    WHEN (source != "ECHO" AND REGEXP_CONTAINS(error, "EOF")) THEN "read/http.empty"
    WHEN REGEXP_CONTAINS(error, "http: server closed idle connection") THEN "read/http.truncated_response"
    WHEN ENDS_WITH(error, "trailer header without chunked transfer encoding") THEN "http/http.invalid"
    WHEN ENDS_WITH(error, "response missing Location header") THEN "http/http.invalid"
    WHEN REGEXP_CONTAINS(error, "bad Content-Length") THEN "http/http.invalid"
    WHEN REGEXP_CONTAINS(error, "failed to parse Location header") THEN "http/http.invalid"
    WHEN REGEXP_CONTAINS(error, "malformed HTTP") THEN "http/http.invalid"
    WHEN REGEXP_CONTAINS(error, "malformed MIME") THEN "http/http.invalid"

    # Content verification failures
    WHEN (source = "ECHO" AND ENDS_WITH(error, "EOF")) THEN "content/mismatch" # Echo
    # Hyperquack v1 errors
    WHEN (error = "Incorrect echo response") THEN "content/mismatch" # Echo
    WHEN (error = "Received response") THEN "content/mismatch" # Discard
    WHEN (error = "Incorrect web response: status lines don't match") THEN StatusMismatch(received_status) # HTTP/S
    WHEN (error = "Incorrect web response: bodies don't match") THEN "content/body_mismatch" # HTTP/S
    WHEN (error = "Incorrect web response: certificates don't match") THEN "content/tls_mismatch" # HTTPS
    WHEN (error = "Incorrect web response: cipher suites don't match") THEN "content/tls_mismatch" # HTTPS
    WHEN (error = "Incorrect web response: TLS versions don't match") THEN "content/tls_mismatch" # HTTPS
    # Hyperquack v2 errors
    WHEN (error = "echo response does not match echo request") THEN "content/mismatch" # Echo
    WHEN (error = "discard response is not empty") THEN "content/mismatch" # Discard
    WHEN (error = "Status lines does not match") THEN StatusMismatch(received_status) # HTTP/S
    WHEN (error = "Bodies do not match") THEN "content/body_mismatch" # HTTP/S
    WHEN (error = "Certificates do not match") THEN "content/tls_mismatch" # HTTPS
    WHEN (error = "Cipher suites do not match") THEN "content/tls_mismatch" # HTTPS
    WHEN (error = "TLS versions do not match") THEN "content/tls_mismatch" # HTTPS

    # Unknown errors
    ELSE "unknown/unknown"
  END
);

<<<<<<< HEAD
CREATE TEMP FUNCTION ClassifySatelliteError(rcode STRING, error STRING) AS (
  CASE
    WHEN rcode = "-1" AND (error IS NULL OR error = "" OR error = "null")  THEN "read/udp.timeout"
    WHEN rcode = "0" THEN "dns/dns.name_not_resolved"
    WHEN rcode = "1" THEN "dns/dns.formerr"
    WHEN rcode = "2" THEN "dns/dns.servfail"
    WHEN rcode = "3" THEN "dns/dns.nxdomain"
    WHEN rcode = "4" THEN "dns/dns.notimp"
    WHEN rcode = "5" THEN "dns/dns.refused"
    WHEN rcode = "6" THEN "dns/dns.yxdomain"
    WHEN rcode = "7" THEN "dns/dns.yxrrset"
    WHEN rcode = "8" THEN "dns/dns.nxrrset"
    WHEN rcode = "9" THEN "dns/dns.notauth"
    WHEN rcode = "10" THEN "dns/dns.notzone"
    WHEN rcode = "16" THEN "dns/dns.badsig"
    WHEN rcode = "17" THEN "dns/dns.badkey"
    WHEN rcode = "18" THEN "dns/dns.badtime"
    WHEN rcode = "19" THEN "dns/dns.badmode"
    WHEN rcode = "20" THEN "dns/dns.badname"
    WHEN rcode = "21" THEN "dns/dns.badalg"
    WHEN rcode = "22" THEN "dns/dns.badtrunc"
    WHEN rcode = "23" THEN "dns/dns.badcookie"
    # Satellite v1
    WHEN REGEXP_CONTAINS(error, '"Err": {}') THEN "read/udp.timeout"
    WHEN REGEXP_CONTAINS(error, '"Err": 90') THEN "read/dns.msgsize"
    WHEN REGEXP_CONTAINS(error, '"Err": 111') THEN "read/udp.refused"
    WHEN REGEXP_CONTAINS(error, '"Err": 113') THEN "read/ip.host_no_route"
    WHEN error = "{}" THEN "dns/unknown"
    WHEN error = "no_answer" THEN "dns/dns.name_not_resolved"
    #Satellite v2
    WHEN ENDS_WITH(error, "i/o timeout") THEN "read/udp.timeout"
    WHEN ENDS_WITH(error, "message too long") THEN "read/dns.msgsize"
    WHEN ENDS_WITH(error, "connection refused") THEN "read/udp.refused"
    WHEN ENDS_WITH(error, "no route to host") THEN "read/ip.host_no_route"
    WHEN ENDS_WITH(error, "short read") THEN "read/dns.msgsize"
    ELSE "dns/unknown"
  END
);

CREATE TEMP FUNCTION SatelliteOutcome(received ANY TYPE, rcode ARRAY<STRING>, error STRING, controls_failed BOOL, anomaly BOOL) AS (
  CASE
    WHEN controls_failed THEN "setup/controls"
    WHEN ARRAY_LENGTH(received) > 0 THEN
      CASE
        WHEN anomaly THEN "dns/dns.ipmismatch"
        ELSE "complete/success"
      END
    WHEN ARRAY_LENGTH(rcode) > 0 THEN ClassifySatelliteError(rcode[ORDINAL(ARRAY_LENGTH(rcode))], SPLIT(error, " | ")[ORDINAL(ARRAY_LENGTH(SPLIT(error, " | ")))])
    ELSE ClassifySatelliteError("", SPLIT(error, " | ")[ORDINAL(ARRAY_LENGTH(SPLIT(error, " | ")))])
  END
);

CREATE TEMP FUNCTION SatelliteResult(received ANY TYPE, rcode ARRAY<STRING>, error STRING) AS (
  CASE
    WHEN ARRAY_LENGTH(received) > 0 THEN CONCAT(ARRAY_LENGTH(received), " answer IPs")
    WHEN ARRAY_LENGTH(rcode) > 0 THEN
      CASE
        WHEN rcode[ORDINAL(ARRAY_LENGTH(rcode))] = "-1" AND error IS NOT NULL AND error != "" AND error != "null" THEN CleanError(SPLIT(error, " | ")[ORDINAL(ARRAY_LENGTH(SPLIT(error, " | ")))])
        ELSE CONCAT("rcode: ", rcode[ORDINAL(ARRAY_LENGTH(rcode))])
      END
    ELSE CleanError(SPLIT(error, " | ")[ORDINAL(ARRAY_LENGTH(SPLIT(error, " | ")))])
  END
=======
# Returns "abc" from the "Server: abc" header if it exists. Otherwise NULL.
CREATE TEMP FUNCTION ExtractServerHeader(received_headers ARRAY<STRING>) AS (
  (SELECT REGEXP_EXTRACT(header, "Server: (.*)")
   FROM UNNEST(received_headers) AS header
   WHERE STARTS_WITH(header, "Server: ") LIMIT 1)
>>>>>>> f5e65ad9
);

# BASE_DATASET and DERIVED_DATASET are reserved dataset placeholder names
# which will be replaced when running the query

<<<<<<< HEAD
CREATE OR REPLACE TABLE `firehook-censoredplanet.DERIVED_DATASET.merged_net_as`
PARTITION BY date
CLUSTER BY netblock, as_name, asn
AS (
  SELECT DISTINCT
    date,
    netblock,
    asn,
    as_full_name AS as_name
  FROM (
    SELECT * FROM `firehook-censoredplanet.BASE_DATASET.discard_scan` UNION ALL
    SELECT * FROM `firehook-censoredplanet.BASE_DATASET.echo_scan` UNION ALL
    SELECT * FROM `firehook-censoredplanet.BASE_DATASET.http_scan` UNION ALL
    SELECT * FROM `firehook-censoredplanet.BASE_DATASET.https_scan` UNION ALL
    SELECT * FROM `firehook-censoredplanet.BASE_DATASET.satellite_scan`
  )
);
=======
# Increment the version of this table if you change the table in a backwards-incomatible way.
>>>>>>> f5e65ad9

# Rely on the table name firehook-censoredplanet.derived.merged_reduced_scans_vN
# if you would like to see a clear breakage when there's a backwards-incompatible change.
# Old table versions will be deleted.
CREATE OR REPLACE TABLE `firehook-censoredplanet.DERIVED_DATASET.merged_reduced_scans_v2`
PARTITION BY date
# Columns `source` and `country_name` are always used for filtering and must come first.
# `network` and `domain` are useful for filtering and grouping.
CLUSTER BY source, country_name, network, domain
OPTIONS (
  friendly_name="Reduced Scans",
  description="Filtered and pre-aggregated table of scans to use with the Censored Planed Dashboard"
)
AS (
WITH AllScans AS (
  SELECT * EXCEPT (source), "DISCARD" AS source
  FROM `firehook-censoredplanet.BASE_DATASET.discard_scan`
  UNION ALL
  SELECT * EXCEPT (source), "ECHO" AS source
  FROM `firehook-censoredplanet.BASE_DATASET.echo_scan`
  UNION ALL
  SELECT * EXCEPT (source), "HTTP" AS source
  FROM `firehook-censoredplanet.BASE_DATASET.http_scan`
  UNION ALL
  SELECT * EXCEPT (source), "HTTPS" AS source
  FROM `firehook-censoredplanet.BASE_DATASET.https_scan`
<<<<<<< HEAD
  GROUP BY date, source, country, category, domain, netblock, organization, controls_failed, result, outcome

  UNION ALL
  SELECT
    date,
    IF(is_control, "CONTROL", domain) as domain,
    category,
    "SATELLITE" AS source,
    country,
    netblock,
    organization,
    controls_failed,
    SatelliteResult(received, rcode, error) AS result,
    SatelliteOutcome(received, rcode, error, controls_failed, anomaly) as outcome,
    count(1) AS count
  FROM `firehook-censoredplanet.BASE_DATASET.satellite_scan`
  GROUP BY date, source, country, category, domain, netblock, organization, controls_failed, result, outcome
=======
), Grouped AS (
    SELECT
        date,

        source,
        country AS country_code,
        as_full_name AS network,
        IF(is_control, "CONTROL", domain) AS domain,

        ClassifyError(error, source, received_status, success, blockpage, page_signature, ExtractServerHeader(received_headers)) AS outcome,
        CONCAT("AS", asn, IF(organization IS NOT NULL, CONCAT(" - ", organization), "")) AS subnetwork,
        IFNULL(category, "Uncategorized") AS category,

        COUNT(*) AS count
    FROM AllScans
    # Filter on controls_failed to potentially reduce the number of output rows (less dimensions to group by).
    WHERE NOT controls_failed
    GROUP BY date, source, country_code, network, outcome, domain, category, subnetwork
    # Filter it here so that we don't need to load the outcome to apply the report filtering on every filter.
    HAVING NOT STARTS_WITH(outcome, "setup/")
>>>>>>> f5e65ad9
)
SELECT
    Grouped.* EXCEPT (country_code),
    IFNULL(country_name, country_code) AS country_name,
    CASE
        WHEN (STARTS_WITH(outcome, "expected/")) THEN 0
        WHEN (STARTS_WITH(outcome, "dial/") OR STARTS_WITH(outcome, "setup/") OR ENDS_WITH(outcome, "/invalid")) THEN NULL
        WHEN (ENDS_WITH(outcome, "unknown")) THEN count / 2.0
        ELSE count
    END AS unexpected_count
    FROM Grouped
    LEFT JOIN `firehook-censoredplanet.metadata.country_names` USING (country_code)
    WHERE country_code IS NOT NULL
);

# Drop the temp function before creating the view
# Since any temp functions in scope block view creation.
DROP FUNCTION StatusMismatch;
DROP FUNCTION ClassifyError;
DROP FUNCTION ExtractServerHeader;

# This view is the stable name for the table above.
# Rely on the table name firehook-censoredplanet.derived.merged_reduced_scans
# if you would like to continue pointing to the table even when there is a breaking change.
CREATE OR REPLACE VIEW `firehook-censoredplanet.DERIVED_DATASET.merged_reduced_scans`
AS (
  SELECT *
  FROM `firehook-censoredplanet.DERIVED_DATASET.merged_reduced_scans_v2`
)<|MERGE_RESOLUTION|>--- conflicted
+++ resolved
@@ -12,16 +12,6 @@
 # See the License for the specific language governing permissions and
 # limitations under the License.
 
-<<<<<<< HEAD
-CREATE TEMP FUNCTION CleanError(error STRING) AS (
-  REGEXP_REPLACE(REGEXP_REPLACE(REGEXP_REPLACE(REGEXP_REPLACE(REGEXP_REPLACE(
-    IF(error = "", "null", IFNULL(error, "null")),
-    "[0-9]+\\.[0-9]+\\.[0-9]+\\.[0-9]+", "[IP]"),
-    "\\[IP\\]:[0-9]+", "[IP]:[PORT]"),
-    "length [0-9]+", "length [LENGTH]"),
-    "port\\.[0-9]+", "port.[PORT]"),
-    "\"Port\": [0-9]+", "\"Port\": [PORT]")
-=======
 # Extract the code from recieved_status and return the outcome with that status appended.
 # ex:
 # content/status_mismatch
@@ -32,7 +22,6 @@
     WHEN received_status IS NULL OR received_status = "" THEN "content/status_mismatch"
     ELSE CONCAT("content/status_mismatch:", SUBSTR(received_status, 0, 3))
   END
->>>>>>> f5e65ad9
 );
 
 # Classify all errors into a small set of enums
@@ -135,102 +124,17 @@
   END
 );
 
-<<<<<<< HEAD
-CREATE TEMP FUNCTION ClassifySatelliteError(rcode STRING, error STRING) AS (
-  CASE
-    WHEN rcode = "-1" AND (error IS NULL OR error = "" OR error = "null")  THEN "read/udp.timeout"
-    WHEN rcode = "0" THEN "dns/dns.name_not_resolved"
-    WHEN rcode = "1" THEN "dns/dns.formerr"
-    WHEN rcode = "2" THEN "dns/dns.servfail"
-    WHEN rcode = "3" THEN "dns/dns.nxdomain"
-    WHEN rcode = "4" THEN "dns/dns.notimp"
-    WHEN rcode = "5" THEN "dns/dns.refused"
-    WHEN rcode = "6" THEN "dns/dns.yxdomain"
-    WHEN rcode = "7" THEN "dns/dns.yxrrset"
-    WHEN rcode = "8" THEN "dns/dns.nxrrset"
-    WHEN rcode = "9" THEN "dns/dns.notauth"
-    WHEN rcode = "10" THEN "dns/dns.notzone"
-    WHEN rcode = "16" THEN "dns/dns.badsig"
-    WHEN rcode = "17" THEN "dns/dns.badkey"
-    WHEN rcode = "18" THEN "dns/dns.badtime"
-    WHEN rcode = "19" THEN "dns/dns.badmode"
-    WHEN rcode = "20" THEN "dns/dns.badname"
-    WHEN rcode = "21" THEN "dns/dns.badalg"
-    WHEN rcode = "22" THEN "dns/dns.badtrunc"
-    WHEN rcode = "23" THEN "dns/dns.badcookie"
-    # Satellite v1
-    WHEN REGEXP_CONTAINS(error, '"Err": {}') THEN "read/udp.timeout"
-    WHEN REGEXP_CONTAINS(error, '"Err": 90') THEN "read/dns.msgsize"
-    WHEN REGEXP_CONTAINS(error, '"Err": 111') THEN "read/udp.refused"
-    WHEN REGEXP_CONTAINS(error, '"Err": 113') THEN "read/ip.host_no_route"
-    WHEN error = "{}" THEN "dns/unknown"
-    WHEN error = "no_answer" THEN "dns/dns.name_not_resolved"
-    #Satellite v2
-    WHEN ENDS_WITH(error, "i/o timeout") THEN "read/udp.timeout"
-    WHEN ENDS_WITH(error, "message too long") THEN "read/dns.msgsize"
-    WHEN ENDS_WITH(error, "connection refused") THEN "read/udp.refused"
-    WHEN ENDS_WITH(error, "no route to host") THEN "read/ip.host_no_route"
-    WHEN ENDS_WITH(error, "short read") THEN "read/dns.msgsize"
-    ELSE "dns/unknown"
-  END
-);
-
-CREATE TEMP FUNCTION SatelliteOutcome(received ANY TYPE, rcode ARRAY<STRING>, error STRING, controls_failed BOOL, anomaly BOOL) AS (
-  CASE
-    WHEN controls_failed THEN "setup/controls"
-    WHEN ARRAY_LENGTH(received) > 0 THEN
-      CASE
-        WHEN anomaly THEN "dns/dns.ipmismatch"
-        ELSE "complete/success"
-      END
-    WHEN ARRAY_LENGTH(rcode) > 0 THEN ClassifySatelliteError(rcode[ORDINAL(ARRAY_LENGTH(rcode))], SPLIT(error, " | ")[ORDINAL(ARRAY_LENGTH(SPLIT(error, " | ")))])
-    ELSE ClassifySatelliteError("", SPLIT(error, " | ")[ORDINAL(ARRAY_LENGTH(SPLIT(error, " | ")))])
-  END
-);
-
-CREATE TEMP FUNCTION SatelliteResult(received ANY TYPE, rcode ARRAY<STRING>, error STRING) AS (
-  CASE
-    WHEN ARRAY_LENGTH(received) > 0 THEN CONCAT(ARRAY_LENGTH(received), " answer IPs")
-    WHEN ARRAY_LENGTH(rcode) > 0 THEN
-      CASE
-        WHEN rcode[ORDINAL(ARRAY_LENGTH(rcode))] = "-1" AND error IS NOT NULL AND error != "" AND error != "null" THEN CleanError(SPLIT(error, " | ")[ORDINAL(ARRAY_LENGTH(SPLIT(error, " | ")))])
-        ELSE CONCAT("rcode: ", rcode[ORDINAL(ARRAY_LENGTH(rcode))])
-      END
-    ELSE CleanError(SPLIT(error, " | ")[ORDINAL(ARRAY_LENGTH(SPLIT(error, " | ")))])
-  END
-=======
 # Returns "abc" from the "Server: abc" header if it exists. Otherwise NULL.
 CREATE TEMP FUNCTION ExtractServerHeader(received_headers ARRAY<STRING>) AS (
   (SELECT REGEXP_EXTRACT(header, "Server: (.*)")
    FROM UNNEST(received_headers) AS header
    WHERE STARTS_WITH(header, "Server: ") LIMIT 1)
->>>>>>> f5e65ad9
 );
 
 # BASE_DATASET and DERIVED_DATASET are reserved dataset placeholder names
 # which will be replaced when running the query
 
-<<<<<<< HEAD
-CREATE OR REPLACE TABLE `firehook-censoredplanet.DERIVED_DATASET.merged_net_as`
-PARTITION BY date
-CLUSTER BY netblock, as_name, asn
-AS (
-  SELECT DISTINCT
-    date,
-    netblock,
-    asn,
-    as_full_name AS as_name
-  FROM (
-    SELECT * FROM `firehook-censoredplanet.BASE_DATASET.discard_scan` UNION ALL
-    SELECT * FROM `firehook-censoredplanet.BASE_DATASET.echo_scan` UNION ALL
-    SELECT * FROM `firehook-censoredplanet.BASE_DATASET.http_scan` UNION ALL
-    SELECT * FROM `firehook-censoredplanet.BASE_DATASET.https_scan` UNION ALL
-    SELECT * FROM `firehook-censoredplanet.BASE_DATASET.satellite_scan`
-  )
-);
-=======
 # Increment the version of this table if you change the table in a backwards-incomatible way.
->>>>>>> f5e65ad9
 
 # Rely on the table name firehook-censoredplanet.derived.merged_reduced_scans_vN
 # if you would like to see a clear breakage when there's a backwards-incompatible change.
@@ -257,25 +161,6 @@
   UNION ALL
   SELECT * EXCEPT (source), "HTTPS" AS source
   FROM `firehook-censoredplanet.BASE_DATASET.https_scan`
-<<<<<<< HEAD
-  GROUP BY date, source, country, category, domain, netblock, organization, controls_failed, result, outcome
-
-  UNION ALL
-  SELECT
-    date,
-    IF(is_control, "CONTROL", domain) as domain,
-    category,
-    "SATELLITE" AS source,
-    country,
-    netblock,
-    organization,
-    controls_failed,
-    SatelliteResult(received, rcode, error) AS result,
-    SatelliteOutcome(received, rcode, error, controls_failed, anomaly) as outcome,
-    count(1) AS count
-  FROM `firehook-censoredplanet.BASE_DATASET.satellite_scan`
-  GROUP BY date, source, country, category, domain, netblock, organization, controls_failed, result, outcome
-=======
 ), Grouped AS (
     SELECT
         date,
@@ -296,7 +181,6 @@
     GROUP BY date, source, country_code, network, outcome, domain, category, subnetwork
     # Filter it here so that we don't need to load the outcome to apply the report filtering on every filter.
     HAVING NOT STARTS_WITH(outcome, "setup/")
->>>>>>> f5e65ad9
 )
 SELECT
     Grouped.* EXCEPT (country_code),

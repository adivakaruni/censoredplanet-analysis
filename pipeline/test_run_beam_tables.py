# Copyright 2020 Jigsaw Operations LLC
#
# Licensed under the Apache License, Version 2.0 (the "License");
# you may not use this file except in compliance with the License.
# You may obtain a copy of the License at
#
#      http://www.apache.org/licenses/LICENSE-2.0
#
# Unless required by applicable law or agreed to in writing, software
# distributed under the License is distributed on an "AS IS" BASIS,
# WITHOUT WARRANTIES OR CONDITIONS OF ANY KIND, either express or implied.
# See the License for the specific language governing permissions and
# limitations under the License.
"""Test top-level runner for beam pipelines."""

import argparse
import datetime
import unittest
from unittest.mock import call, patch, MagicMock

from pipeline import beam_tables
from pipeline import run_beam_tables


class RunBeamTablesTest(unittest.TestCase):
  """Test running beam pipelines.

  This tests the runner arg parsing and parallelization,
  not the beam pipelines themselves.
  """

  # pylint: disable=no-self-use

  def test_run_single_pipelines(self) -> None:
    """Test running a single dated pipeline."""
    mock_runner = MagicMock(beam_tables.ScanDataBeamPipelineRunner)

    run_beam_tables.run_parallel_pipelines(mock_runner, 'base', ['echo'], True,
                                           datetime.date(2020, 1, 1),
                                           datetime.date(2020, 1, 2), False)

    mock_runner.run_beam_pipeline.assert_called_with('echo', True,
                                                     'append-base-echo-scan',
                                                     'base.echo_scan', None,
                                                     datetime.date(2020, 1, 1),
                                                     datetime.date(2020, 1,
                                                                   2), False)

    run_beam_tables.run_parallel_pipelines(mock_runner, 'base', ['echo'], True,
                                           datetime.date(2020, 1, 1),
                                           datetime.date(2020, 1, 2), True)

    mock_runner.run_beam_pipeline.assert_called_with(
        'echo', True, 'append-gs-firehook-test-base-echo', None,
        'gs://firehook-test/base/echo', datetime.date(2020, 1, 1),
        datetime.date(2020, 1, 2), True)

  def test_run_parallel_pipelines(self) -> None:
    """Test running two pipelines in parallel."""
    mock_runner = MagicMock(beam_tables.ScanDataBeamPipelineRunner)

    run_beam_tables.run_parallel_pipelines(mock_runner, 'laplante',
                                           ['http', 'https'], False, None, None,
                                           False)

    call1 = call('http', False, 'write-laplante-http-scan',
                 'laplante.http_scan', None, None, None, False)
    call2 = call('https', False, 'write-laplante-https-scan',
                 'laplante.https_scan', None, None, None, False)
    mock_runner.run_beam_pipeline.assert_has_calls([call1, call2],
                                                   any_order=True)

    run_beam_tables.run_parallel_pipelines(mock_runner, 'laplante',
                                           ['http', 'https'], False, None, None,
                                           True)

    call3 = call('http', False, 'write-gs-firehook-test-laplante-http', None,
                 'gs://firehook-test/laplante/http', None, None, True)
    call4 = call('https', False, 'write-gs-firehook-test-laplante-https', None,
                 'gs://firehook-test/laplante/https', None, None, True)
    mock_runner.run_beam_pipeline.assert_has_calls([call3, call4],
                                                   any_order=True)

  def test_main_prod(self) -> None:
    """Test arg parsing for prod pipelines."""
    mock_runner = MagicMock(beam_tables.ScanDataBeamPipelineRunner)

    with patch('pipeline.run_beam_tables.get_firehook_beam_pipeline_runner',
               lambda: mock_runner):
      args = argparse.Namespace(
          full=False,
          scan_type='all',
          env='prod',
          start_date=None,
          end_date=None,
          export_gcs=False)
      run_beam_tables.main(args)

      call1 = call('echo', True, 'append-base-echo-scan', 'base.echo_scan',
                   None, None, None, False)
      call2 = call('discard', True, 'append-base-discard-scan',
                   'base.discard_scan', None, None, None, False)
      call3 = call('http', True, 'append-base-http-scan', 'base.http_scan',
                   None, None, None, False)
      call4 = call('https', True, 'append-base-https-scan', 'base.https_scan',
<<<<<<< HEAD
                   None, None, None, False)
=======
                   None, None)
      call5 = call('satellite', True, 'append-base-satellite-scan',
                   'base.satellite_scan', None, None)
>>>>>>> 09dfe754
      mock_runner.run_beam_pipeline.assert_has_calls(
          [call1, call2, call3, call4, call5], any_order=True)
      # No extra calls
      self.assertEqual(5, mock_runner.run_beam_pipeline.call_count)

      args = argparse.Namespace(
          full=False,
          scan_type='all',
          env='prod',
          start_date=None,
          end_date=None,
          export_gcs=True)
      run_beam_tables.main(args)

      call5 = call('echo', True, 'append-gs-firehook-test-base-echo', None,
                   'gs://firehook-test/base/echo', None, None, True)
      call6 = call('discard', True, 'append-gs-firehook-test-base-discard',
                   None, 'gs://firehook-test/base/discard', None, None, True)
      call7 = call('http', True, 'append-gs-firehook-test-base-http', None,
                   'gs://firehook-test/base/http', None, None, True)
      call8 = call('https', True, 'append-gs-firehook-test-base-https', None,
                   'gs://firehook-test/base/https', None, None, True)
      mock_runner.run_beam_pipeline.assert_has_calls(
          [call5, call6, call7, call8], any_order=True)
      # No extra calls
      self.assertEqual(8, mock_runner.run_beam_pipeline.call_count)

  def test_main_user_dates(self) -> None:
    """Test arg parsing for a user pipeline with dates."""
    mock_runner = MagicMock(beam_tables.ScanDataBeamPipelineRunner)

    with patch('pipeline.run_beam_tables.get_firehook_beam_pipeline_runner',
               lambda: mock_runner):
      args = argparse.Namespace(
          full=False,
          scan_type='echo',
          env='user',
          user_dataset='laplante',
          start_date=datetime.date(2021, 1, 8),
          end_date=datetime.date(2021, 1, 15),
          export_gcs=False)
      run_beam_tables.main(args)

      call1 = call('echo', True, 'append-laplante-echo-scan',
                   'laplante.echo_scan', None, datetime.date(2021, 1, 8),
                   datetime.date(2021, 1, 15), False)
      mock_runner.run_beam_pipeline.assert_has_calls([call1])
      self.assertEqual(1, mock_runner.run_beam_pipeline.call_count)

      args = argparse.Namespace(
          full=False,
          scan_type='echo',
          env='user',
          user_dataset='laplante',
          start_date=datetime.date(2021, 1, 8),
          end_date=datetime.date(2021, 1, 15),
          export_gcs=True)
      run_beam_tables.main(args)

      call2 = call('echo', True, 'append-gs-firehook-test-laplante-echo',
                   None, 'gs://firehook-test/laplante/echo',
                   datetime.date(2021, 1, 8), datetime.date(2021, 1, 15), True)
      mock_runner.run_beam_pipeline.assert_has_calls([call2])
      self.assertEqual(2, mock_runner.run_beam_pipeline.call_count)

  # pylint: enable=no-self-use


if __name__ == '__main__':
  unittest.main()<|MERGE_RESOLUTION|>--- conflicted
+++ resolved
@@ -103,13 +103,9 @@
       call3 = call('http', True, 'append-base-http-scan', 'base.http_scan',
                    None, None, None, False)
       call4 = call('https', True, 'append-base-https-scan', 'base.https_scan',
-<<<<<<< HEAD
                    None, None, None, False)
-=======
-                   None, None)
       call5 = call('satellite', True, 'append-base-satellite-scan',
-                   'base.satellite_scan', None, None)
->>>>>>> 09dfe754
+                   'base.satellite_scan', None, None, None, False)
       mock_runner.run_beam_pipeline.assert_has_calls(
           [call1, call2, call3, call4, call5], any_order=True)
       # No extra calls
@@ -124,18 +120,20 @@
           export_gcs=True)
       run_beam_tables.main(args)
 
-      call5 = call('echo', True, 'append-gs-firehook-test-base-echo', None,
+      call6 = call('echo', True, 'append-gs-firehook-test-base-echo', None,
                    'gs://firehook-test/base/echo', None, None, True)
-      call6 = call('discard', True, 'append-gs-firehook-test-base-discard',
+      call7 = call('discard', True, 'append-gs-firehook-test-base-discard',
                    None, 'gs://firehook-test/base/discard', None, None, True)
-      call7 = call('http', True, 'append-gs-firehook-test-base-http', None,
+      call8 = call('http', True, 'append-gs-firehook-test-base-http', None,
                    'gs://firehook-test/base/http', None, None, True)
-      call8 = call('https', True, 'append-gs-firehook-test-base-https', None,
+      call9 = call('https', True, 'append-gs-firehook-test-base-https', None,
                    'gs://firehook-test/base/https', None, None, True)
+      call10 = call('satellite', True, 'append-gs-firehook-test-base-satellite',
+                    None, 'gs://firehook-test/base/satellite', None, None, True)
       mock_runner.run_beam_pipeline.assert_has_calls(
-          [call5, call6, call7, call8], any_order=True)
+          [call6, call7, call8, call9, call10], any_order=True)
       # No extra calls
-      self.assertEqual(8, mock_runner.run_beam_pipeline.call_count)
+      self.assertEqual(10, mock_runner.run_beam_pipeline.call_count)
 
   def test_main_user_dates(self) -> None:
     """Test arg parsing for a user pipeline with dates."""

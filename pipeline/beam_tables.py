# Copyright 2020 Jigsaw Operations LLC
#
# Licensed under the Apache License, Version 2.0 (the "License");
# you may not use this file except in compliance with the License.
# You may obtain a copy of the License at
#
#      http://www.apache.org/licenses/LICENSE-2.0
#
# Unless required by applicable law or agreed to in writing, software
# distributed under the License is distributed on an "AS IS" BASIS,
# WITHOUT WARRANTIES OR CONDITIONS OF ANY KIND, either express or implied.
# See the License for the specific language governing permissions and
# limitations under the License.
"""Beam pipeline for converting json scan files into bigquery tables."""

from __future__ import absolute_import

import datetime
import json
import logging
import os
import re
from typing import Optional, Tuple, Dict, List, Any, Iterator, Iterable, Union
import uuid

import apache_beam as beam
import geoip2.database
from apache_beam.io.gcp.internal.clients import bigquery as beam_bigquery
from apache_beam.io.gcp.gcsfilesystem import GCSFileSystem
from apache_beam.options.pipeline_options import PipelineOptions
from apache_beam.options.pipeline_options import SetupOptions
from google.cloud import bigquery as cloud_bigquery
from pipeline.assets import FALSE_POSITIVES, BLOCKPAGES, MAXMIND_CITY, MAXMIND_ASN, COUNTRY_CODES

# Custom Types
#
# All or part of a scan row to be written to bigquery
# ex (only scan data): {'domain': 'test.com', 'ip': '1.2.3.4', 'success' true}
# ex (only ip metadata): {'asn': 13335, 'as_name': 'CLOUDFLAREINC'}
# ex (both): {'domain': 'test.com', 'ip': '1.2.3.4', 'asn': 13335}
Row = Dict[str, Any]
#
# A key containing a date and IP
# ex: ("2020-01-01", '1.2.3.4')
DateIpKey = Tuple[str, str]

# Tables have names like 'echo_scan' and 'http_scan
BASE_TABLE_NAME = 'scan'
# Prod data goes in the `firehook-censoredplanet:base' dataset
PROD_DATASET_NAME = 'base'

# key: (type, mode)
SCAN_BIGQUERY_SCHEMA = {
    # Columns from Censored Planet data
    'domain': ('string', 'nullable'),
    'ip': ('string', 'nullable'),
    'date': ('date', 'nullable'),
    'start_time': ('timestamp', 'nullable'),
    'end_time': ('timestamp', 'nullable'),
    'retries': ('integer', 'nullable'),
    'sent': ('string', 'nullable'),
    'error': ('string', 'nullable'),
    'blocked': ('boolean', 'nullable'),
    'success': ('boolean', 'nullable'),
    'fail_sanity': ('boolean', 'nullable'),
    'stateful_block': ('boolean', 'nullable'),
    'measurement_id': ('string', 'nullable'),
    'source': ('string', 'nullable'),
    'name': ('string', 'nullable'),

    # received columns
    # Column filled in all tables
    'received_status': ('string', 'nullable'),
    # Columns filled only in HTTP/HTTPS tables
    'received_body': ('string', 'nullable'),
    'received_headers': ('string', 'repeated'),
    'blockpage': ('boolean', 'nullable'),
    # Columns filled only in HTTPS tables
    'received_tls_version': ('integer', 'nullable'),
    'received_tls_cipher_suite': ('integer', 'nullable'),
    'received_tls_cert': ('string', 'nullable'),
    # SATELLITE
    'received': ('record', 'repeated', {
        'ip': ('string', 'nullable'),
        'asnum': ('integer', 'nullable'),
        'asname': ('string', 'nullable'),
        'http': ('string', 'nullable'),
        'cert': ('string', 'nullable'),
        'matches_control': ('string', 'nullable')
    }),
    'rcode': ('string', 'repeated'),
    'confidence': ('record', 'nullable', {
        'average': ('float', 'nullable'),
        'matches': ('float', 'repeated'),
        'untagged_controls': ('boolean', 'nullable'),
        'untagged_response': ('boolean', 'nullable'),
    }),
    'verify': ('record', 'nullable', {
        'excluded': ('boolean', 'nullable'),
        'exclude_reason': ('string', 'nullable'),
    }),

    # Columns added from CAIDA data
    'netblock': ('string', 'nullable'),
    'asn': ('integer', 'nullable'),
    'as_name': ('string', 'nullable'),
    'as_full_name': ('string', 'nullable'),
    'as_class': ('string', 'nullable'),
    'country': ('string', 'nullable'),
}
# Future fields
"""
    'domain_category': ('string', 'nullable'),
    'as_traffic': ('integer', 'nullable'),
"""

# Mapping of each scan type to the zone to run its pipeline in.
# This adds more parallelization when running all pipelines.
SCAN_TYPES_TO_ZONES = {
    'https': 'us-east1',  # https has the most data, so it gets the best zone.
    'http': 'us-east4',
    'echo': 'us-west1',
    'discard': 'us-central1',
    'dns': None
}

ALL_SCAN_TYPES = SCAN_TYPES_TO_ZONES.keys()

# PCollection key names used internally by the beam pipeline
IP_METADATA_PCOLLECTION_NAME = 'metadata'
ROWS_PCOLLECION_NAME = 'rows'

SATELLITE_TAGS = {'ip', 'http', 'asnum', 'asname', 'cert'}
CDN_REGEX = re.compile("AMAZON|Akamai|OPENDNS|CLOUDFLARENET|GOOGLE")
VERIFY_THRESHOLD = 2 # 2 or 3 works best to optimize the FP:TP ratio.
INTERFERENCE_IPDOMAIN = {}

class BlockpageMatcher:

  def __init__(self):
    self.false_positives = self._load_signatures(FALSE_POSITIVES)
    self.blockpages = self._load_signatures(BLOCKPAGES)

  def _load_signatures(self, filename: str) -> Dict[str, str]:
    """Load signatures for blockpage matching.

    Args:
      filename: json file containing signatures

    Returns:
      Dictionary mapping fingerprints to signature patterns
    """
    signatures = {}
    with open(filename) as f:
      for line in f:
        try:
          signature = json.loads(line.strip())
          # Patterns stored in BigQuery syntax,
          # so % represents any number of characters
          pattern = signature['pattern']
          # Convert to Python regex
          pattern = re.escape(pattern)
          pattern = pattern.replace('%', '.*')
          signatures[signature["fingerprint"]] = re.compile(pattern, re.DOTALL)
        except:
          pass
    return signatures

  def match_page(self, page: str) -> bool:
    """Check if the input page matches a known blockpage or false positive.

    Args:
      page: a string containing the HTTP body of the potential blockpage

    Returns:
      False if page matches a false positive signature.
      True if page matches a blockpage signature.
      None otherwise.
    """

    # Check false positives
    for fingerprint, pattern in self.false_positives.items():
      if pattern.search(page):
        return False

    # Check blockpages
    for fingerprint, pattern in self.blockpages.items():
      if pattern.search(page):
        return True

    # No signature match
    return

def _maxmind_reader(filepath: str) -> geoip2.database.Reader:
  """Return a reader for the Maxmind database.

  Args:
    filepath: Maxmind .mmdb file

  Returns:
    geoip2.database.Reader
  """
  if not os.path.exists(filepath):
    logging.warning('Path to Maxmind db not found: %s\n', filepath)
    return
  return geoip2.database.Reader(filepath)


def _read_json(filepath) -> Dict[str, str]:
  """Load a JSON file to a dictionary."""
  if os.path.exists(filepath):
    with open(filepath) as f:
      dictionary = json.loads(f.read())
    return dictionary
  return {}


blockpage_matcher = BlockpageMatcher()
maxmind_city = _maxmind_reader(MAXMIND_CITY)
maxmind_asn = _maxmind_reader(MAXMIND_ASN)
country_name_to_code = _read_json(COUNTRY_CODES)


def _get_country_code(vp: str) -> str:
  """Get country code for IP address.

  Args:
    vp: IP address of vantage point (as string)

  Returns:
    2-letter ISO country code
  """
  if maxmind_city:
    try:
      vp_info = maxmind_city.city(vp)
      return vp_info.country.iso_code
    except Exception as e:
      logging.warning('Maxmind: %s\n', e)
  return


def _get_maxmind_asn(vp: str) -> Tuple[str]:
  """Get ASN information for IP address.

  Args:
    vp: IP address of vantage point (as string)

  Returns:
    Tuple containing AS num, AS org, and netblock
  """
  if maxmind_asn:
    try:
      vp_info = maxmind_asn.asn(vp)
      return vp_info.autonomous_system_number, vp_info.autonomous_system_organization, vp_info.network
    except Exception as e:
      logging.warning('Maxmind: %s\n', e)
  return None, None, None


def _get_censys(ips: List[str]) -> cloud_bigquery.table.RowIterator:
  """Get additional IP information from Censys.

    Args:
      ips: list of IP addresses (as strings)

    Returns:
      BigQuery RowIterator for query results
  """
  censys = cloud_bigquery.Client()

  # currently using CP Table
  query = """
    SELECT
      ip,
      asname as asname,
      http as http,
      cert as cert,
      asnum as asnum
    FROM censoredplanet-v1.cp.as_info_from_censys WHERE ip IN UNNEST({})
  """.format(ips)

  job = censys.query(query)
  rows = job.result()
  return rows


def _get_beam_bigquery_schema(
    fields: Dict[str, Tuple[str, str]]) -> beam_bigquery.TableSchema:
  """Return a beam bigquery schema for the output table.

  Args:
    fields: dict of {'field_name': ['column_type', 'column_mode']}

  Returns:
    A bigquery table schema
  """
  table_schema = beam_bigquery.TableSchema()

  for (name, attributes) in fields.items():
    field_type = attributes[0]
    mode = attributes[1]
    field_schema = beam_bigquery.TableFieldSchema()
    field_schema.name = name
    field_schema.type = field_type
    field_schema.mode = mode
    if len(attributes) > 2:
      field_schema.fields = []
      for (n, (t, m)) in attributes[2].items():
        subfield_schema = beam_bigquery.TableFieldSchema()
        subfield_schema.name = n
        subfield_schema.type = t
        subfield_schema.mode = m
        field_schema.fields.append(subfield_schema)
    table_schema.fields.append(field_schema)

  return table_schema


def _source_from_filename(filepath: str) -> str:
  """Get the source string from a scan filename.

  Source represents the .tar.gz container which held this file.

  Args:
    filepath:
    'gs://firehook-scans/echo/CP_Quack-echo-2020-08-23-06-01-02/results.json'

  Returns:
    Just the 'CP_Quack-echo-2020-08-23-06-01-02' source
  """
  path = os.path.split(filepath)[0]
  path_end = os.path.split(path)[1]
  return path_end


def _get_existing_datasources(table_name: str) -> List[str]:
  """Given a table return all sources that contributed to the table.

  Args:
    table_name: name of a bigquery table like
      'firehook-censoredplanet:echo_results.scan_test'

  Returns:
    List of data sources. ex ['CP_Quack-echo-2020-08-23-06-01-02']
  """
  # This needs to be created locally
  # because bigquery client objects are unpickable.
  # So passing in a client to the class breaks the pickling beam uses
  # to send state to remote machines.
  client = cloud_bigquery.Client()

  # Bigquery table names are of the format project:dataset.table
  # but this library wants the format project.dataset.table
  fixed_table_name = table_name.replace(':', '.')

  query = 'SELECT DISTINCT(source) AS source FROM `{table}`'.format(
      table=fixed_table_name)
  rows = client.query(query)
  sources = [row.source for row in rows]

  return sources


def _make_tuple(line: str, filename: str) -> Tuple[str, str]:
  """Helper method for making a tuple from two args."""
  return (filename, line)


def _read_scan_text(
    p: beam.Pipeline,
    filenames: List[str]) -> beam.pvalue.PCollection[Tuple[str, str]]:
  """Read in all individual lines for the given data sources.

  Args:
    p: beam pipeline object
    filenames: List of files to read from

  Returns:
    A PCollection[Tuple[filename, line]] of all the lines in the files keyed
    by
    filename
  """
  # List[PCollection[Tuple[filename,line]]]
  line_pcollections_per_file: List[beam.PCollection[Tuple[str, str]]] = []

  for filename in filenames:
    # PCollection[line]
    lines = p | 'read file ' + filename >> beam.io.ReadFromText(filename)

    step_name = 'annotate filename ' + filename

    # PCollection[Tuple[filename,line]]
    lines_with_filenames = (
        lines | step_name >> beam.Map(_make_tuple, filename).with_output_types(
            Tuple[str, str]))

    line_pcollections_per_file.append(lines_with_filenames)

  # PCollection[Tuple[filename,line]]
  lines = (
      tuple(line_pcollections_per_file) | 'flatten lines' >>
      beam.Flatten(pipeline=p).with_output_types(Tuple[str, str]))

  return lines


def _between_dates(filename: str,
                   start_date: Optional[datetime.date] = None,
                   end_date: Optional[datetime.date] = None) -> bool:
  """Return true if a filename is between (or matches either of) two dates.

  Args:
    filename: string of the format
    "gs://firehook-scans/http/CP_Quack-http-2020-05-11-01-02-08/results.json"
    start_date: date object or None
    end_date: date object or None

  Returns:
    boolean
  """
  date = datetime.date.fromisoformat(
      re.findall(r'\d\d\d\d-\d\d-\d\d', filename)[0])
  if start_date and end_date:
    return start_date <= date <= end_date
  if start_date:
    return start_date <= date
  if end_date:
    return date <= end_date

  return True


def _parse_received_headers(headers: Dict[str, List[str]]) -> List[str]:
  """Flatten headers from a dictionary of headers to value lists.

  Args:
    headers: Dict from a header key to a list of headers.
      {"Content-Language": ["en", "fr"],
       "Content-Type": ["text/html; charset=iso-8859-1"]}

  Returns:
    A list of key-value headers pairs as flat strings.
    ["Content-Language: en",
     "Content-Language: fr",
     "Content-Type: text/html; charset=iso-8859-1"]
  """
  # TODO decide whether the right approach here is turning each value into its
  # own string, or turning each key into its own string with the values as a
  # comma seperated list.
  # The right answer depends on whether people will be querying mostly for
  # individual values, or for specific combinations of values.
  flat_headers = []
  for key, values in headers.items():
    for value in values:
      flat_headers.append(key + ': ' + value)
  return flat_headers


def _parse_received_data(received: Union[str, Dict[str, Any]], anomaly: bool) -> Row:
  """Parse a received field into a section of a row to write to bigquery.

  Args:
    received: a dict parsed from json data, or a str

  Returns:
    a dict containing the 'received_' keys/values in SCAN_BIGQUERY_SCHEMA
  """
  if isinstance(received, str):
    return {'received_status': received}

  row = {
      'received_status': received['status_line'],
      'received_body': received['body'],
      'received_headers': _parse_received_headers(received.get('headers', {})),
      'blockpage': None,
  }

  if anomaly: # check response for blockpage
    row['blockpage'] = blockpage_matcher.match_page(received['body'])

  tls = received.get('tls', None)
  if tls:
    tls_row = {
        'received_tls_version': tls['version'],
        'received_tls_cipher_suite': tls['cipher_suite'],
        'received_tls_cert': tls['cert']
    }
    row.update(tls_row)

  return row


def _flatten_measurement(filename: str, line: str) -> Iterator[Row]:
  """Flatten a measurement string into several roundtrip rows.

  Args:
    filename: a filepath string
    line: a json string describing a censored planet measurement. example
    {'Keyword': 'test.com',
     'Server': '1.2.3.4',
     'Results': [{'Success': true},
                 {'Success': false}]}

  Yields:
    Dicts containing individual roundtrip information
    {'column_name': field_value}
    examples:
    {'domain': 'test.com', 'ip': '1.2.3.4', 'success': true}
    {'domain': 'test.com', 'ip': '1.2.3.4', 'success': false}
  """

  try:
    scan = json.loads(line)
  except json.decoder.JSONDecodeError as e:
    logging.warning('JSONDecodeError: %s\nFilename: %s\n%s\n', e, filename,
                    line)
    return

  # Add a unique id per-measurement so single retry rows can be reassembled
  random_measurement_id = uuid.uuid4().hex

  if 'Satellite' in filename:
    date = re.findall(r'\d\d\d\d-\d\d-\d\d', filename)[0]
    if date < "2021":
      row = {
        'domain': scan['query'],
        'ip': scan['resolver'],
        'date': date,
        'error': scan.get('error', None),
        'blocked': not scan['passed'] if 'passed' in scan else None,
        'success': 'error' not in scan,
        'received': None,
        'measurement_id': random_measurement_id,
      }
      received_ips = scan.get('answers')
    else:
      row = {
        'domain': scan['test_url'],
        'ip': scan['vp'],
        'country': scan['location']['country_code'],
        'date': scan['start_time'][:10],
        'start_time': scan['start_time'],
        'end_time': scan['end_time'],
        'error': scan.get('error', None),
        'blocked': scan['anomaly'],
        'success': not scan['connect_error'],
        'received': None,
        'measurement_id': random_measurement_id
      }
      received_ips = scan.get('response')

    # separate into one answer ip per row for tagging
    if received_ips:
      if 'rcode' in received_ips:
        row['rcode'] = received_ips['rcode']
      for ip in received_ips:
        if ip != 'rcode':
          row['received'] = {
            'ip': ip
          }
          if row['blocked']:
            # Track domains per IP for interference
            if ip not in INTERFERENCE_IPDOMAIN:
              INTERFERENCE_IPDOMAIN[ip] = set()
            INTERFERENCE_IPDOMAIN[ip].add(row['domain'])
          if type(received_ips) == dict:
            row['received']['matches_control'] = ' '.join([tag for tag in received_ips[ip] if tag in SATELLITE_TAGS])
          yield row
    else:
      yield row
  else:
    for result in scan['Results']:
      if 'Received' in result:
        received = result.get('Received', '')
        received_fields = _parse_received_data(received, scan['Blocked'])
      else:
        received_fields = {}

      if 'Error' in result:
        error_field = {'error': result['Error']}
      else:
        error_field = {}

      date = result['StartTime'][:10]
      row = {
          'domain': scan['Keyword'],
          'ip': scan['Server'],
          'date': date,
          'start_time': result['StartTime'],
          'end_time': result['EndTime'],
          'retries': scan['Retries'],
          'sent': result['Sent'],
          'blocked': scan['Blocked'],
          'success': result['Success'],
          'fail_sanity': scan['FailSanity'],
          'stateful_block': scan['StatefulBlock'],
          'measurement_id': random_measurement_id,
          'source': _source_from_filename(filename),
      }

      row.update(received_fields)
      row.update(error_field)

      yield row


def _read_satellite_tags(filename, line: str) -> Iterator[Dict[str, Any]]:
  """Read data for IP tagging from Satellite.

    Args:
      scan: dictionary containing tag data

    Yields:
      Processed Satellite fields
  """
  try:
    scan = json.loads(line)
  except json.decoder.JSONDecodeError as e:
    logging.warning('JSONDecodeError: %s\nFilename: %s\n%s\n', e, filename,
                    line)
    return
  if 'location' in scan:
    # from v2 tagged_resolvers.json, not needed
    return
  elif 'name' in scan:
    # from resolvers.json
    tags = {
      'ip': scan.get('resolver', scan.get('vp')),
      'name': scan['name']
    }
  elif 'country' in scan:
    # from v1 tagged_resolvers.json
    # contains resolver's full country name
    # convert to country code
    tags = {
      'ip': scan['resolver'],
      'country': country_name_to_code.get(scan['country'], scan['country'])
    }
  else:
    # from tagged_answers.json
    tags = scan
  tags['date'] = re.findall(r'\d\d\d\d-\d\d-\d\d', filename)[0]
  yield tags


def _add_satellite_tags(rows: beam.pvalue.PCollection[Row], tags: beam.pvalue.PCollection[Tuple[Row]]) -> beam.pvalue.PCollection[Row]:
  """Add tags for resolvers and answer IPs and unflatten the Satellite measurement rows.

    Args:
      rows: PCollection of measurement rows
      tags: PCollection of (filename, tag dictionary) tuples

    Returns:
      PCollection of measurement rows containing tag information
  """

    # 1. Add tags for vantage point IPs - resolver name (hostname/control/special) and country

  def _merge_dicts(dicts):
    merged = {}
    for d in dicts:
      merged.update(d)
    return merged

  # PCollection[Tuple[DateIpKey,Row]]
  rows_keyed_by_ip_and_date = (
      rows
      | 'key by ips and dates' >>
      beam.Map(lambda row: (_make_date_ip_key(row), row)).with_output_types(
          Tuple[DateIpKey, Row]))

  # PCollection[Tuple[DateIpKey,Row]]
  ips_with_metadata = (
      tags
      | 'tags key by ips and dates' >>
      beam.Map(lambda row: (_make_date_ip_key(row), row))
      | 'combine duplicate tags' >>
      beam.CombinePerKey(_merge_dicts).with_output_types(
          Tuple[DateIpKey, Row]))

  # PCollection[Tuple[Tuple[date,ip],Dict[input_name_key,List[Row]]]]
  grouped_metadata_and_rows = (({
      IP_METADATA_PCOLLECTION_NAME: ips_with_metadata,
      ROWS_PCOLLECION_NAME: rows_keyed_by_ip_and_date
  }) | 'group by keys' >> beam.CoGroupByKey())

  # PCollection[Row]
  rows_with_metadata = (
      grouped_metadata_and_rows
      | 'merge metadata with rows' >>
      beam.FlatMapTuple(_merge_metadata_with_rows).with_output_types(Row))

  # 2. Add tags for answer ips (field received.ip) - asnum, asname, http, cert

  received_keyed_by_ip_and_date = (
      rows_with_metadata
      | 'key by received ips and dates' >>
      beam.Map(lambda row: ((row['date'], row['received']['ip']), row)).with_output_types(
          Tuple[DateIpKey, Row]))

  grouped_received_metadata_and_rows = (({
      IP_METADATA_PCOLLECTION_NAME: ips_with_metadata,
      ROWS_PCOLLECION_NAME: received_keyed_by_ip_and_date
  }) | 'group by received ip keys ' >> beam.CoGroupByKey())

  rows_with_tags = (
      grouped_received_metadata_and_rows
      | 'tag received ips' >>
      beam.FlatMapTuple(lambda k, v: _merge_metadata_with_rows(k, v, field='received')).with_output_types(Row))

  # 3. Measurements are currently flattened to one answer IP per row ->
  #    Unflatten so that each row contains a array of answer IPs

  unflattened_rows = (
    rows_with_tags
    | 'key by measurement id' >>
    beam.Map(lambda row: (row['measurement_id'], row)).with_output_types(
          Tuple[str, Row])
    | 'group by measurement id' >>
    beam.GroupByKey()
    | 'unflatten rows' >>
    beam.FlatMapTuple(lambda k, v: _unflatten_satellite(v)).with_output_types(Row))

  return unflattened_rows

def _post_processing_satellite(rows: beam.pvalue.PCollection[Row]) -> beam.pvalue.PCollection[Row]:
  """Run post processing on Satellite v1 data (calculate confidence, verify interference).

    Args:
      rows: PCollection of measurement rows

    Returns:
      PCollection of measurement rows with confidence and verify fields
  """
  def _total_tags(key, row):
    total_tags = 0
    for tag_type in SATELLITE_TAGS:
      if tag_type != 'ip':
        type_tags = set([ans[tag_type] for ans in row['received'] if ans.get(tag_type)])
        total_tags += len(type_tags)
    return (key, total_tags)

  def _flat_rows_controls(k, v):
    num_control_tags = 0
    if len(v['control']) > 0:
      num_control_tags = v['control'][0]
    for row in v['test']:
      yield (row, num_control_tags)

  # Partition rows into test measurements and control measurements
  # 'blocked' is None for control measurements
  rows, controls = (
      rows | 'key by dates and domains' >>
      beam.Map(lambda row: ((row['date'], row['domain']), row))
      | 'partition test and control' >>
      beam.Partition(lambda row, p: int(row[1]['blocked'] == None), 2))

  num_ctags = controls | 'calculate # control tags' >> beam.MapTuple(_total_tags)

  post = ({'test': rows, 'control': num_ctags}
    | 'group rows and # control tags by keys' >> beam.CoGroupByKey()
    | 'flat map to (row, # control tags)' >> beam.FlatMapTuple(_flat_rows_controls)
    | 'calculate confidence' >> beam.MapTuple(_calculate_confidence)
    | 'verify interference' >> beam.Map(_verify).with_output_types(Row)
  )

  return post


def _unflatten_satellite(flattened_measurement: List[Dict[str, Any]]) -> Iterator[Row]:
  """Unflatten a Satellite measurement.

  Args:
    flattened_measurment: list of dicts representing a flattened measurement,
    where each contains an unique answer IP and tags in the 'received' field
    (other fields are the same for each dict).
    [{'ip':'1.1.1.1','domain':'x.com','measurement_id':'HASH','received':{'ip':'0.0.0.0','tag':'value1'},...},
     {'ip':'1.1.1.1','domain':'x.com','measurement_id':'HASH','received':{'ip':'0.0.0.1','tag':'value2'},...}]

  Yields:
    Row with common fields remaining the same, 'measurement_id' removed,
    and 'received' mapped to an array of answer IP dictionaries.
    {'ip':'1.1.1.1','domain':'x.com','received':[{'ip':'0.0.0.0','tag':'value1'},{'ip':'0.0.0.1','tag':'value2'}],...}
  """
  if flattened_measurement:
    # Get common fields and update 'received' with array of all answer IPs
    combined = flattened_measurement[0]
    combined['received'] = [answer['received'] for answer in flattened_measurement]
    combined.pop('measurement_id')
    yield combined


def _process_satellite(lines: beam.pvalue.PCollection[Tuple[str, str]],
              lines2: beam.pvalue.PCollection[Tuple[str, str]]):
  """Process Satellite measurements and tags."""
  rows = (
      lines | 'flatten json' >>
      beam.FlatMapTuple(_flatten_measurement).with_output_types(Row))
  tag_rows = (
        lines2 | 'tag rows' >>
        beam.FlatMapTuple(_read_satellite_tags).with_output_types(Row))

  rows_with_metadata = _add_satellite_tags(rows, tag_rows)

  return rows_with_metadata


def _partition_satellite_input(line: Tuple[str, str], num_partitions: int = 2) -> int:
  """Partitions Satellite input into tags (0) and rows (1)."""
  filename = line[0]
  if "tagged" in filename or "resolvers" in filename:
    # {tagged_answers, tagged_resolvers, resolvers}.json contain tags
    return 0
  return 1


def _calculate_confidence(scan: Dict[str, Any], num_control_tags: int) -> Dict[str, Any]:
  """Calculate confidence for a Satellite measurement.

    Args:
      scan: dict containing measurement data
      control_tags: dict containing control tags for the test domain

    Returns:
      scan dict with new 'confidence' record containing:
        'average': average percentage of tags that match control queries
        'matches': array of percentage match per answer IP
        'untagged_controls': True if all control IPs have no tags
        'untagged_response': True if all answer IPs have no tags
  """
  confidence = {
    'matches': [],
    'untagged_controls': num_control_tags == 0,
    'untagged_response': True
  }

  for answer in scan['received']:
    # check tags for each answer IP
    matches_control = answer['matches_control'].split()
    total_tags = 0
    matching_tags = 0

    # calculate number of tags IP has and how many match controls
    for tag in SATELLITE_TAGS:
      if tag != 'ip' and answer.get(tag):
        total_tags += 1
        if tag in matches_control:
          matching_tags += 1

    if confidence['untagged_response'] and total_tags > 0:
      # at least one answer IP has tags
      confidence['untagged_response'] = False

    # calculate percentage of matching tags
    if 'ip' in matches_control:
      # ip is in control response
      ip_match = 100
    else:
      if total_tags == 0:
        ip_match = 0
      else:
        ip_match = matching_tags * 100 / total_tags
    confidence['matches'].append(ip_match)

  confidence['average'] = sum(confidence['matches']) / len(confidence['matches'])
  scan['confidence'] = confidence
  # Sanity check for untagged responses: do not claim interference
  if confidence['untagged_response'] or confidence['untagged_controls']:
    scan['blocked'] = False

  return scan


def _verify(scan: Dict[str, Any]) ->  Dict[str, Any]:
  """Verify that a Satellite measurement with interference is not a false positive.

    Args:
      scan: dict containing measurement data

    Returns:
      scan dict with new 'verify' record containing:
        'excluded': bool, equals true if interference is a false positive
        'exclude_reason': string, reason(s) for false positive
  """
  scan['verify'] = {
    'excluded': None,
    'exclude_reason': None,
  }

  if scan['blocked']:
    scan['verify']['excluded'] = False
    reasons = []
    # Check received IPs for false positive reasons
    for received in scan['received']:
      asname = received.get('asname')
      if asname and CDN_REGEX.match(asname):
        # CDN IPs
        scan['verify']['excluded'] = True
        reasons.append('is_CDN')
      unique_domains = INTERFERENCE_IPDOMAIN.get(received['ip'])
      if unique_domains and len(unique_domains) <= VERIFY_THRESHOLD:
        # IPs that appear <= threshold times across all interference
        scan['verify']['excluded'] = True
        reasons.append('domain_below_threshold')
    scan['verify']['exclude_reason'] = ' '.join(reasons)

  return scan


def _make_date_ip_key(row: Row) -> DateIpKey:
  """Makes a tuple key of the date and ip from a given row dict."""
  return (row['date'], row['ip'])


<<<<<<< HEAD
def _merge_metadata_with_rows(key: DateIpKey,
                              value: Dict[str, List[Row]],
                              field: str = None) -> Iterator[Row]:
=======
def _merge_metadata_with_rows(
    key: DateIpKey,  # pylint: disable=unused-argument
    value: Dict[str, List[Row]]) -> Iterator[Row]:
>>>>>>> 1b2497ac
  # pyformat: disable
  """Merge a list of rows with their corresponding metadata information.

  Args:
    key: The DateIpKey tuple that we joined on. This is thrown away.
    value: A two-element dict
      {IP_METADATA_PCOLLECTION_NAME: One element list containing an ipmetadata
               ROWS_PCOLLECION_NAME: Many element list containing row dicts}
      where ipmetadata is a dict of the format {column_name, value}
       {'netblock': '1.0.0.1/24', 'asn': 13335, 'as_name': 'CLOUDFLARENET', ...}
      and row is a dict of the format {column_name, value}
       {'domain': 'test.com', 'ip': '1.1.1.1', 'success': true ...}
    field: indicates a row field to update with metadata instead of the row (default).

  Yields:
    row dict {column_name, value} containing both row and metadata cols/values
  """
  # pyformat: enable
  if value[IP_METADATA_PCOLLECTION_NAME]:
    ip_metadata = value[IP_METADATA_PCOLLECTION_NAME][0]
  else:
    ip_metadata = {}
  rows = value[ROWS_PCOLLECION_NAME]

  for row in rows:
    new_row: Row = {}
    new_row.update(row)
    if field == 'received':
      new_row['received'].update(ip_metadata)
      new_row['received'].pop('date', None)
    else:
      new_row.update(ip_metadata)
    yield new_row


def _get_partition_params() -> Dict[str, Any]:
  """Returns additional partitioning params to pass with the bigquery load.

  Returns: A dict of query params, See:
  https://beam.apache.org/releases/pydoc/2.14.0/apache_beam.io.gcp.bigquery.html#additional-parameters-for-bigquery-tables
  https://cloud.google.com/bigquery/docs/reference/rest/v2/tables#resource:-table
  """
  partition_params = {
      'timePartitioning': {
          'type': 'DAY',
          'field': 'date'
      },
      'clustering': {
          'fields': ['country', 'asn']
      }
  }
  return partition_params


def get_job_name(table_name: str, incremental_load: bool) -> str:
  """Creates the job name for the beam pipeline.

  Pipelines with the same name cannot run simultaneously.

  Args:
    table_name: a dataset.table name like 'base.scan_echo'
    incremental_load: boolean. whether the job is incremental.

  Returns:
    A string like 'write-base-scan-echo'
  """
  # no underscores or periods are allowed in beam job names
  fixed_table_name = table_name.replace('_', '-').replace('.', '-')

  if incremental_load:
    return 'append-' + fixed_table_name

  return 'write-' + fixed_table_name


def get_table_name(dataset_name: str, scan_type: str,
                   base_table_name: str) -> str:
  """Construct a bigquery table name.

  Args:
    dataset_name: dataset name like 'base' or 'laplante'
    scan_type: data type, one of 'echo', 'discard', 'http', 'https'
    base_table_name: table name like 'scan'

  Returns:
    a dataset.table name like 'base.echo_scan'
  """
  return f'{dataset_name}.{scan_type}_{base_table_name}'


class ScanDataBeamPipelineRunner():
  """A runner to collect cloud values and run a corrosponding beam pipeline."""

  def __init__(self, project: str, schema: Dict[str, Tuple[str, str]],
               bucket: str, staging_location: str, temp_location: str,
               ip_metadata_class: type, ip_metadata_bucket_folder: str) -> None:
    """Initialize a pipeline runner.

    Args:
      project: google cluod project name
      schema: bigquery schema
      bucket: gcs bucket name
      staging_location: gcs bucket name, used for staging beam data
      temp_location: gcs bucket name, used for temp beam data
      ip_metadata_class: an IpMetadataInterface subclass (class, not instance)
      ip_metadata_bucket_folder: gcs folder with ip metadata files
    """
    self.project = project
    self.schema = schema
    self.bucket = bucket
    self.staging_location = staging_location
    self.temp_location = temp_location
    # Because an instantiated IpMetadata object is too big for beam's
    # serlalization to pass around we pass in the class to instantiate instead.
    self.ip_metadata_class = ip_metadata_class
    self.ip_metadata_bucket_folder = ip_metadata_bucket_folder

  def _get_full_table_name(self, table_name: str) -> str:
    """Get a full project:dataset.table name.

    Args:
      table_name: a dataset.table name

    Returns:
      project:dataset.table name
    """
    return self.project + ':' + table_name

  def _data_to_load(self,
                    gcs: GCSFileSystem,
                    scan_type: str,
                    incremental_load: bool,
                    table_name: str,
                    start_date: Optional[datetime.date] = None,
                    end_date: Optional[datetime.date] = None) -> List[str]:
    """Select the right files to read.

    Args:
      gcs: GCSFileSystem object
      scan_type: one of 'echo', 'discard', 'http', 'https', 'dns'
      incremental_load: boolean. If true, only read the latest new data
      table_name: dataset.table name like 'base.scan_echo'
      start_date: date object, only files after or at this date will be read
      end_date: date object, only files at or before this date will be read

    Returns:
      A List of filename strings. ex
       ['gs://firehook-scans/echo/CP_Quack-echo-2020-08-22-06-08-03/results.json',
        'gs://firehook-scans/echo/CP_Quack-echo-2020-08-23-06-01-02/results.json']
    """
    if incremental_load:
      full_table_name = self._get_full_table_name(table_name)
      existing_sources = _get_existing_datasources(full_table_name)
    else:
      existing_sources = []

    if scan_type == 'dns':
      # Satellite v1 has several output files
      # TODO: check date for v1 vs. v2
      files_to_load = ['resolvers.json', 'tagged_resolvers.json', 'tagged_answers.json',
                       'answers_control.json', 'interference.json', 'interference_err.json',
                       'tagged_responses.json', 'results.json']
    else:
      files_to_load = ['results.json']

    # Both zipped and unzipped data to be read in
    zipped_regex = self.bucket + scan_type + '/**/{0}.gz'
    unzipped_regex = self.bucket + scan_type + '/**/{0}'

    file_metadata = []
    for file in files_to_load:
      zipped_metadata = [m.metadata_list for m in gcs.match([zipped_regex.format(file)])][0]
      unzipped_metadata = [m.metadata_list for m in gcs.match([unzipped_regex.format(file)])
                          ][0]
      file_metadata += zipped_metadata + unzipped_metadata

    filenames = [metadata.path for metadata in file_metadata]
    file_sizes = [metadata.size_in_bytes for metadata in file_metadata]

    filtered_filenames = [
        filename for (filename, file_size) in zip(filenames, file_sizes)
        if (_between_dates(filename, start_date, end_date) and
            _source_from_filename(filename) not in existing_sources and
            file_size != 0)
    ]
    return filtered_filenames

  def _add_metadata(
      self, rows: beam.pvalue.PCollection[Row]) -> beam.pvalue.PCollection[Row]:
    """Add ip metadata to a collection of roundtrip rows.

    Args:
      rows: beam.PCollection[Row]

    Returns:
      PCollection[Row]
      The same rows as above with with additional metadata columns added.
    """

    # PCollection[Tuple[DateIpKey,Row]]
    rows_keyed_by_ip_and_date = (
        rows | 'key by ips and dates' >>
        beam.Map(lambda row: (_make_date_ip_key(row), row)).with_output_types(
            Tuple[DateIpKey, Row]))

    # PCollection[DateIpKey]
    ips_and_dates = (
        rows_keyed_by_ip_and_date | 'get ip and date keys per row' >>
        beam.Keys().with_output_types(DateIpKey))

    # PCollection[DateIpKey]
    deduped_ips_and_dates = (
        # pylint: disable=no-value-for-parameter
        ips_and_dates | 'dedup' >> beam.Distinct().with_output_types(DateIpKey))

    # PCollection[Tuple[date,List[ip]]]
    grouped_ips_by_dates = (
        deduped_ips_and_dates | 'group by date' >>
        beam.GroupByKey().with_output_types(Tuple[str, Iterable[str]]))

    # PCollection[Tuple[DateIpKey,Row]]
    ips_with_metadata = (
        grouped_ips_by_dates | 'get ip metadata' >> beam.FlatMapTuple(
            self._add_ip_metadata).with_output_types(Tuple[DateIpKey, Row]))

    # PCollection[Tuple[Tuple[date,ip],Dict[input_name_key,List[Row]]]]
    grouped_metadata_and_rows = (({
        IP_METADATA_PCOLLECTION_NAME: ips_with_metadata,
        ROWS_PCOLLECION_NAME: rows_keyed_by_ip_and_date
    }) | 'group by keys' >> beam.CoGroupByKey())

    # PCollection[Row]
    rows_with_metadata = (
        grouped_metadata_and_rows | 'merge metadata with rows' >>
        beam.FlatMapTuple(_merge_metadata_with_rows).with_output_types(Row))

    return rows_with_metadata

  def _add_ip_metadata(self, date: str,
                       ips: List[str]) -> Iterator[Tuple[DateIpKey, Row]]:
    """Add Autonymous System metadata for ips in the given rows.

    Args:
      date: a 'YYYY-MM-DD' date key
      ips: a list of ips

    Yields:
      Tuples (DateIpKey, metadata_dict)
      where metadata_dict is a row Dict[column_name, values]
    """
    ip_metadata_db = self.ip_metadata_class(
        datetime.date.fromisoformat(date), self.ip_metadata_bucket_folder, True)
    for ip in ips:
      metadata_key = (date, ip)

      try:
        (netblock, asn, as_name, as_full_name, as_type,
         country) = ip_metadata_db.lookup(ip)
        metadata_values = {
            'netblock': netblock,
            'asn': asn,
            'as_name': as_name,
            'as_full_name': as_full_name,
            'as_class': as_type,
            'country': country,
        }
        if not metadata_values['country']: # try Maxmind
          metadata_values['country'] = _get_country_code(ip)

      except KeyError as e:
        logging.warning('KeyError: %s\n', e)
        metadata_values = {}  # values are missing, but entry should still exist

      yield (metadata_key, metadata_values)

  def _write_to_bigquery(self, rows: beam.pvalue.PCollection[Row],
                         table_name: str, incremental_load: bool) -> None:
    """Write out row to a bigquery table.

    Args:
      rows: PCollection[Row] of data to write.
      table_name: dataset.table name like 'base.echo_scan' Determines which
        tables to write to.
      incremental_load: boolean. If true, only load the latest new data, if
        false reload all data.

    Raises:
      Exception: if any arguments are invalid.
    """
    if incremental_load:
      write_mode = beam.io.BigQueryDisposition.WRITE_APPEND
    else:
      write_mode = beam.io.BigQueryDisposition.WRITE_TRUNCATE

    (rows | 'Write' >> beam.io.WriteToBigQuery(  # pylint: disable=expression-not-assigned
        self._get_full_table_name(table_name),
        schema=_get_beam_bigquery_schema(self.schema),
        create_disposition=beam.io.BigQueryDisposition.CREATE_IF_NEEDED,
        write_disposition=write_mode,
        additional_bq_parameters=_get_partition_params()))

  def _get_pipeline_options(self, scan_type: str,
                            job_name: str) -> PipelineOptions:
    """Sets up pipeline options for a beam pipeline.

    Args:
      scan_type: one of 'echo', 'discard', 'http', 'https'
      job_name: a name for the dataflow job

    Returns:
      PipelineOptions
    """
    pipeline_options = PipelineOptions(
        runner='DataflowRunner',
        project=self.project,
        region=SCAN_TYPES_TO_ZONES[scan_type],
        staging_location=self.staging_location,
        temp_location=self.temp_location,
        job_name=job_name,
        runtime_type_check=False,  # slow in prod
        setup_file='./pipeline/setup.py')
    pipeline_options.view_as(SetupOptions).save_main_session = True

    return pipeline_options

  def run_beam_pipeline(self, scan_type: str, incremental_load: bool,
                        job_name: str, table_name: str,
                        start_date: Optional[datetime.date],
                        end_date: Optional[datetime.date]) -> None:
    """Run a single apache beam pipeline to load json data into bigquery.

    Args:
      scan_type: one of 'echo', 'discard', 'http', 'https'
      incremental_load: boolean. If true, only load the latest new data, if
        false reload all data.
      job_name: string name for this pipeline job.
      table_name: dataset.table name like 'base.scan_echo'
      start_date: date object, only files after or at this date will be read.
        Mostly only used during development.
      end_date: date object, only files at or before this date will be read.
        Mostly only used during development.

    Raises:
      Exception: if any arguments are invalid or the pipeline fails.
    """
    logging.getLogger().setLevel(logging.INFO)
    pipeline_options = self._get_pipeline_options(scan_type, job_name)
    gcs = GCSFileSystem(pipeline_options)

    new_filenames = self._data_to_load(gcs, scan_type, incremental_load,
                                       table_name, start_date, end_date)
    if not new_filenames:
      logging.info('No new files to load incrementally')
      return

    with beam.Pipeline(options=pipeline_options) as p:
      # PCollection[Tuple[filename,line]]
      lines = _read_scan_text(p, new_filenames)

      if scan_type == 'dns':
        tags, lines = lines | beam.Partition(_partition_satellite_input, 2)

        rows_with_metadata = _process_satellite(lines, tags)
        rows_with_metadata = _post_processing_satellite(rows_with_metadata)
      else:
        # PCollection[Row]
        rows = (
            lines | 'flatten json' >>
            beam.FlatMapTuple(_flatten_measurement).with_output_types(Row))

        # PCollection[Row]
        rows_with_metadata = self._add_metadata(rows)

      self._write_to_bigquery(rows_with_metadata, table_name, incremental_load)<|MERGE_RESOLUTION|>--- conflicted
+++ resolved
@@ -912,15 +912,9 @@
   return (row['date'], row['ip'])
 
 
-<<<<<<< HEAD
 def _merge_metadata_with_rows(key: DateIpKey,
                               value: Dict[str, List[Row]],
                               field: str = None) -> Iterator[Row]:
-=======
-def _merge_metadata_with_rows(
-    key: DateIpKey,  # pylint: disable=unused-argument
-    value: Dict[str, List[Row]]) -> Iterator[Row]:
->>>>>>> 1b2497ac
   # pyformat: disable
   """Merge a list of rows with their corresponding metadata information.
 

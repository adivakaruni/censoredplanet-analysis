--- conflicted
+++ resolved
@@ -63,7 +63,6 @@
 EMPTY_GZIPPED_FILE_SIZE = 33
 
 
-<<<<<<< HEAD
 class JsonGzSink(FileSink):
   """A sink to a GCS or local .json.gz file."""
 
@@ -93,10 +92,7 @@
     pass  # pylint: disable=unnecessary-pass
 
 
-def _get_existing_datasources(table_name: str) -> List[str]:
-=======
 def _get_existing_datasources(table_name: str, project: str) -> List[str]:
->>>>>>> 5bf61fee
   """Given a table return all sources that contributed to the table.
 
   Args:

--- conflicted
+++ resolved
@@ -211,12 +211,8 @@
   raise Exception(f'Unknown row type: {type(row)}')
 
 
-<<<<<<< HEAD
+# yapf: disable
 def flatten_to_dict_hyperquack(row: HyperquackRow) -> Dict[str, Any]:
-=======
-# yapf: disable
-def flatten_for_bigquery_hyperquack(row: HyperquackRow) -> Dict[str, Any]:
->>>>>>> ed2bca10
   """Convert a structured hyperquack dataclass into a flat dict."""
   flat: Dict[str, Any] = {
       'domain': row.domain,
@@ -352,35 +348,32 @@
 def dict_to_gcs_dict_hyperquack(
     measurement_dict: Dict[str, Any]) -> Dict[str, Any]:
   """Update dict of Hyperquack data to contain only selected GCS fields."""
-  measurement_dict.pop('category', None)
-  measurement_dict.pop('blockpage', None)
-  measurement_dict.pop('page_signature', None)
-  measurement_dict.pop('anomaly', None)
+  measurement_dict.pop('domain_category')
+  measurement_dict.pop('is_known_blockpage')
+  measurement_dict.pop('page_signature')
   return measurement_dict
 
 
 def dict_to_gcs_dict_satellite(
     measurement_dict: Dict[str, Any]) -> Dict[str, Any]:
   """Update dict of Satellite data to contain only selected GCS fields."""
-  measurement_dict.pop('category', None)
-  measurement_dict.pop('success', None)
-  measurement_dict.pop('anomaly', None)
-  measurement_dict.pop('controls_failed', None)
-  measurement_dict.pop('average_confidence', None)
-  measurement_dict.pop('untagged_controls', None)
-  measurement_dict.pop('untagged_response', None)
-  measurement_dict.pop('excluded', None)
-  measurement_dict.pop('exclude_reason', None)
-  measurement_dict.pop('has_type_a', None)
-  for i in range(0, len(measurement_dict['received'])):
-    measurement_dict['received'][i].pop('matches_control', None)
-    measurement_dict['received'][i].pop('match_confidence', None)
-    measurement_dict['received'][i].pop('http_analysis_is_known_blockpage',
-                                        None)
-    measurement_dict['received'][i].pop('http_analysis_page_signature', None)
-    measurement_dict['received'][i].pop('https_analysis_is_known_blockpage',
-                                        None)
-    measurement_dict['received'][i].pop('https_analysis_page_signature', None)
+  measurement_dict.pop('domain_category')
+  measurement_dict.pop('success')
+  measurement_dict.pop('anomaly')
+  measurement_dict.pop('domain_controls_failed')
+  measurement_dict.pop('average_confidence')
+  measurement_dict.pop('untagged_controls')
+  measurement_dict.pop('untagged_response')
+  measurement_dict.pop('excluded')
+  measurement_dict.pop('exclude_reason')
+  measurement_dict.pop('has_type_a')
+  for i in range(0, len(measurement_dict['answers'])):
+    measurement_dict['answers'][i].pop('matches_control')
+    measurement_dict['answers'][i].pop('match_confidence', None)
+    measurement_dict['answers'][i].pop('http_analysis_is_known_blockpage')
+    measurement_dict['answers'][i].pop('http_analysis_page_signature')
+    measurement_dict['answers'][i].pop('https_analysis_is_known_blockpage')
+    measurement_dict['answers'][i].pop('https_analysis_page_signature')
   return measurement_dict
 
 
